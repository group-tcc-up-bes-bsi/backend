import {
  BadRequestException,
  Injectable,
  Logger,
  NotFoundException,
  UnauthorizedException,
} from '@nestjs/common';
import { InjectRepository } from '@nestjs/typeorm';
import { OrganizationEntity } from './entities/organization.entity';
import { Repository } from 'typeorm';
import { CreateOrganizationDto } from './dto/create-organization.dto';
import { UpdateOrganizationDto } from './dto/update-organization.dto';
import { UsersService } from 'src/users/users.service';
import { AddUserToOrganizationDto } from './dto/addUserToOrganization.dto';
import { OrganizationUserEntity, UserType } from './entities/organization-user.entity';
import { UpdateOrganizationUserDto } from './dto/update-organization-user.dto';

/**
 * Service for managing organizations.
 */
@Injectable()
export class OrganizationsService {
  private readonly logger = new Logger(OrganizationsService.name);

  /**
   * Creates an instance of OrganizationsService.
   * @param {Repository<OrganizationEntity>} organizationsRepo - The repository for organization entities.
   * @param {Repository<OrganizationUserEntity>} organizationUserRepo - The repository for organization user entities.
   * @param {UsersService} usersService - The service for managing users.
   */
  constructor(
    @InjectRepository(OrganizationEntity)
    private readonly organizationsRepo: Repository<OrganizationEntity>,
    @InjectRepository(OrganizationUserEntity)
    private readonly organizationUserRepo: Repository<OrganizationUserEntity>,
    private usersService: UsersService,
  ) {}

  /**
   * Creates a new organization.
   * @param {CreateOrganizationDto} createOrganizationDto - The data transfer object containing organization information.
   * @returns {object} - Object containing message and organizationId.
   * @throws {NotFoundException} - If the user is not found.
   * @throws {Error} - If an error occurs during the save process.
   */
  async create(createOrganizationDto: CreateOrganizationDto) {
    const { userCreatedId, ...rest } = createOrganizationDto;

    const user = await this.usersService.findOne(userCreatedId);

    if (!user) {
      this.logger.error(`User with ID ${userCreatedId} was not found.`);
      return new NotFoundException(`User was not found`);
    }

    return this.organizationsRepo
      .save(this.organizationsRepo.create({ ...rest }))
      .then(({ organizationId }) => {
        this.logger.log(`Organization Id ${organizationId} seved sucessfully`);
        return this.createOrganizationUser({
          userId: userCreatedId,
          organizationId,
          userType: UserType.OWNER,
        }).then(() => {
          return {
            message: 'Organization successfully created',
            organizationId,
          };
        });
      })
      .catch((error) => {
        this.logger.error(`Error saving organization: ${error}`);
        throw new Error('Error saving organization');
      });
  }

  /**
   * Retrieves all organizations.
   * @returns {Promise<[]>} - A promise that resolves to an array of organization entities.
   */
  findAll() {
    return this.organizationsRepo.find();
  }

  /**
   * Retrieves a organization by their ID.
   * @param {number} organizationId - The ID of the organization to retrieve.
   * @returns {Promise<OrganizationEntity>} - A promise that resolves to the organization entity if found.
   */
  async findOne(organizationId: number) {
    const organization = await this.organizationsRepo.findOneBy({
      organizationId,
    });
    if (!organization) {
      this.logger.warn(`Organization with ID ${organizationId} not found`);
      throw new NotFoundException('Organization not found');
    }
    return organization;
  }

  /**
   * Updates an existing organization.
   * @param {number} organizationId - The ID of the organization to update.
   * @param {UpdateOrganizationDto} updateOrganizationDto - The data transfer object containing updated organization information.
   * @returns {Promise<string>} - A promise that resolves to the updated organization entity.
   * @throws {BadRequestException} - If no data is provided for update.
   * @throws {NotFoundException} - If the organization with the specified ID does not exist.
   * @throws {Error} - If an error occurs during the update process.
   */
  update(organizationId: number, updateOrganizationDto: UpdateOrganizationDto) {
    if (Object.keys(updateOrganizationDto).length === 0) {
      this.logger.warn(`No data provided for update organizationId ${organizationId}`);
      throw new BadRequestException('No data provided for update');
    }

    return this.organizationsRepo
      .update(organizationId, updateOrganizationDto)
      .then((result) => {
        if (result.affected > 0) {
          this.logger.log(`Organization with ID ${organizationId} successfully updated`);

          return 'Organization successfully updated';
        } else {
          this.logger.warn(`No organization found with ID ${organizationId} to update`);
          throw new NotFoundException('Organization not found');
        }
      })
      .catch((e) => {
        if (e.name === 'NotFoundException') {
          throw e;
        }
        this.logger.error(`Error updating organization with ID ${organizationId}`, e.stack);
        throw new Error('Error updating organization');
      });
  }

  /**
   * Removes a organization by their ID.
   * @param {number} organizationId - The ID of the organization to remove.
   * @returns {Promise<string>} - A promise that resolves to the removed organization entity.
   * @throws {NotFoundException} - If the organization with the specified ID does not exist.
   */
  async remove(organizationId: number) {
    const organization = await this.organizationsRepo.findOneBy({
      organizationId,
    });
<<<<<<< HEAD
    if (organization) {
      return this.organizationsRepo
        .remove(organization)
        .then(() => {
          this.logger.log(`Organization with ID ${organizationId} successfully removed`);
          return 'Organization sucessfully removed';
        })
        .catch((e) => {
          this.logger.error(`Error removing organization with ID ${organizationId}`, e.stack);
          throw new Error('Error deleting organization');
        });
    } else {
      this.logger.warn(`Organization with ID ${organizationId} not found for removal`);
=======
    if (!organization) {
      this.logger.warn(
        `Organization with ID ${organizationId} not found for removal`,
      );
>>>>>>> fc4f6f8a
      throw new NotFoundException('Organization not found');
    }

    try {
      await this.organizationUserRepo.delete({
        organization: { organizationId },
      });
      await this.organizationsRepo.remove(organization);

      this.logger.log(
        `Organization with ID ${organizationId} successfully removed`,
      );
      return 'Organization successfully removed';
    } catch (e) {
      this.logger.error(
        `Error removing organization with ID ${organizationId}`,
        e.stack,
      );
      throw new Error('Error deleting organization');
    }
  }

  //////////////////////////////////////////////////////////////////////
  // Private OrganizationUsers functions
  ///////////////////////////////////////////////////////////////////////

  /**
   * Creates a new organization user.
   * @param {AddUserToOrganizationDto} dto - The data transfer object containing organization user information.
   * @returns {string} - A success message.
   * @throws {NotFoundException} - If the user is not found.
   * @throws {Error} - If an error occurs during the save process.
   */
  private async createOrganizationUser(dto: AddUserToOrganizationDto) {
    const { userId, organizationId, userType } = dto;

    // Check if the user is already in the organization
    const existingUser = await this.organizationUserRepo.findOneBy({
      organization: { organizationId },
      user: { userId },
    });

    if (existingUser) {
      throw new BadRequestException('User is already a member of this organization');
    }

    const user = await this.usersService.findOne(userId);
    if (!user) {
      this.logger.error(`User ${userId} was not found.`);
      return new NotFoundException(`User was not found`);
    }

    const organization = await this.findOne(organizationId);
    if (!organization) {
      this.logger.error(`Organization ${organizationId} was not found.`);
      return new NotFoundException(`Organization was not found`);
    }

    const existingUser = await this.organizationUserRepo.findOne({
      where: {
        user: { userId },
        organization: { organizationId },
      },
    });

    if (existingUser) {
      this.logger.error(
        `User ${userId} is already in organization ${organizationId}`,
      );
      throw new Error('User is already in this organization');
    }

    return this.organizationUserRepo
      .save(
        this.organizationUserRepo.create({
          user,
          organization,
          userType,
          inviteAccepted: false,
        }),
      )
      .then(({ organizationUserId }) => {
        this.logger.debug(`OrganizationUser ${organizationUserId} saved successfully`);
        return 'User successfully added to organization';
      })
      .catch((error) => {
        this.logger.error(`Error saving organizationUser: ${error.stack}`);
        throw new Error('Error adding user to the organization');
      });
  }

  /**
   * Retrieves all organization users for a specific organization ID.
   * @param {number} organizationId - The ID of the organization to retrieve users for.
   * @returns {Promise<object[]>} - A promise that resolves to an array of organization user entities.
   * @throws {NotFoundException} - If no users are found for the organization.
   */
  private async findAllOrganizationUser(organizationId: number) {
    const organizationUsers = await this.organizationUserRepo.find({
      where: { organization: { organizationId } },
      relations: ['user'],
    });

    if (!organizationUsers || organizationUsers.length === 0) {
      this.logger.log(`No users found for organization with ID ${organizationId}`);
      throw new NotFoundException('No users found for this organization');
    }

    return organizationUsers.map((orgUser) => ({
      user: orgUser.user.username,
      userType: orgUser.userType,
      inviteAccepted: orgUser.inviteAccepted,
    }));
  }

  /**
   * Updates an existing organization user.
   * @param {UpdateOrganizationUserDto} dto - The data transfer object containing updated OrganizationUser information.
   * @returns {Promise<string>} - A promise that resolves to a success message.
   * @throws {NotFoundException} - If the OrganizationUser was not found.
   * @throws {Error} - If an error occurs during the update process.
   */
  private async updateOrganizationUser(dto: UpdateOrganizationUserDto) {
    const { organizationUserId } = await this.organizationUserRepo.findOneBy({
      organization: { organizationId: dto.organizationId },
      user: { userId: dto.userId },
    });

    if (!organizationUserId) {
      throw new NotFoundException('User not found in the organization');
    }

    return this.organizationUserRepo
      .update(organizationUserId, dto)
      .then(() => {
        return 'Organization user successfully updated';
      })
      .catch((e) => {
        this.logger.error(
          `Error updating organization user with ID ${organizationUserId}`,
          e.stack,
        );
        throw new Error('Error updating organization user');
      });
  }

  /**
   * Removes a user from an organization.
   * @param {number} organizationId - The ID of the organization.
   * @param {number} userId - The ID of the user to remove.
   * @throws {NotFoundException} - If the user is not found in the organization.
   * @throws {Error} - If an error occurs during the removal process.
   * @returns {string} - A success message.
   */
  private async removeOrganizationUser(organizationId, userId) {
    const organizationUser = await this.organizationUserRepo.findOneBy({
      organization: { organizationId },
      user: { userId },
    });

    if (!organizationUser) {
      throw new NotFoundException('User not found in this organization');
    }

    try {
      await this.organizationUserRepo.remove(organizationUser);
      this.logger.log(`User ${userId} removed from organization ${organizationId}`);
      return 'User successfully removed from organization';
    } catch (e) {
      this.logger.error(
        `Error removing user ${userId} from organization ${organizationId}.`,
        e.stack,
      );
      throw new Error('Error removing user from organization');
    }
  }

  //////////////////////////////////////////////////////////////////////
  // Public OrganizationUsers interfaces
  ///////////////////////////////////////////////////////////////////////

  /**
   * Adds a user to an organization.
   * Only the organization owner can access this resource.
   * @param {AddUserToOrganizationDto} dto - The data transfer object containing organization user information.
   * @param {number} requestUserId - The ID of the user making the request.
   * @returns {Promise<string>} - A promise that resolves to a success message.
   * @throws {UnauthorizedException} - If the user is not authorized to add a new user.
   */
  async addUserToOrganization(dto: AddUserToOrganizationDto, requestUserId: number) {
    const { organizationId } = dto;

<<<<<<< HEAD
    const { userType: requestUserType } = await this.organizationUserRepo.findOneBy({
      organization: { organizationId },
      user: { userId: requestUserId },
    });
=======
    // First check if the requesting user is in the organization
    const requestUserOrg = await this.organizationUserRepo.findOneBy({
      organization: { organizationId },
      user: { userId: requestUserId },
    });

    if (!requestUserOrg) {
      this.logger.warn(
        `User ${requestUserId} is not part of organization ${organizationId}`,
      );
      throw new UnauthorizedException(
        'You are not a member of this organization',
      );
    }
>>>>>>> fc4f6f8a

    // Check if the user is allowed to add others
    if (requestUserOrg.userType !== UserType.OWNER) {
      this.logger.warn(
<<<<<<< HEAD
        `[SECURITY] User ${requestUserId} is trying add a new user to organization ${organizationId}.`,
=======
        `User ${requestUserId} is not authorized to add a new user to organization ${organizationId}.`,
      );
      throw new UnauthorizedException(
        'You do not have permission to add a user',
>>>>>>> fc4f6f8a
      );
      throw new UnauthorizedException('You do not have permission to do this');
    }

    return this.createOrganizationUser(dto);
  }

  /**
   * Retrieves all users from an organization.
   * Only the organization users themselves can access this handler.
   * @param {number} organizationId - The ID of the organization to retrieve users for.
   * @param {number} requestUserId - The ID of the user making the request.
   * @returns {Promise<object[]>} - A promise that resolves to an array of organization user entities.
   * @throws {UnauthorizedException} - If the user is not authorized to get users.
   */
  async getUsersFromOrganization(organizationId: number, requestUserId: number) {
    // Check if the user is allowed to get users
    const existingUser = await this.organizationUserRepo.findOneBy({
      organization: { organizationId },
      user: { userId: requestUserId },
    });

    if (!existingUser) {
      this.logger.warn(
        `[SECURITY] User ${requestUserId} is trying to get users from organization ${organizationId}.`,
      );
      throw new UnauthorizedException('You do not have permission to do this');
    }

    return this.findAllOrganizationUser(organizationId);
  }

  /**
   * Updates the permission of an organization user.
   * Only the organization owner can access this handler.
   * @param {UpdateOrganizationUserDto} dto - The data transfer object containing updated OrganizationUser information.
   * @param {number} requestUserId - The ID of the user making the request.
   * @returns {Promise<string>} - A promise that resolves to a success message.
   * @throws {BadRequestException} - If no new userType is provided.
   * @throws {UnauthorizedException} - If the user is not authorized to update permissions.
   */
  async updateUserPermission(dto: UpdateOrganizationUserDto, requestUserId: number) {
    const { organizationId } = dto;

    const { userType: requestUserType } = await this.organizationUserRepo.findOneBy({
      organization: { organizationId },
      user: { userId: requestUserId },
    });

    // Check if the user is allowed to update
    if (requestUserType !== UserType.OWNER) {
      this.logger.warn(
        `[SECURITY] User ${requestUserId} is trying to change permissions from user ${dto.userId}.`,
      );
      throw new UnauthorizedException('You do not have permission to do this');
    }

    if (dto.inviteAccepted) {
      this.logger.warn(
        `[SECURITY] User ${requestUserId} is trying to update inviteAccepted on updateUserInviteStatus`,
      );
      throw new UnauthorizedException('You do not have permission to do this');
    }

    if (!dto.userType) {
      throw new BadRequestException('New user permission must be provided');
    }

    return this.updateOrganizationUser(dto);
  }

  /**
   * Updates the invite status of an user in an organization.
   * Only the user themselves can access this handler.
   * @param {UpdateOrganizationUserDto} dto - The data transfer object containing updated OrganizationUser information.
   * @param {number} requestUserId - The ID of the user making the request.
   * @returns {Promise<string>} - A promise that resolves to a success message.
   * @throws {BadRequestException} - If no new invite status is provided.
   * @throws {UnauthorizedException} - If the user is not authorized to update.
   */
  async updateUserInviteStatus(dto: UpdateOrganizationUserDto, requestUserId: number) {
    if (requestUserId !== dto.userId) {
      this.logger.warn(
        `[SECURITY] User ${requestUserId} is trying to change permissions from user ${dto.userId}.`,
      );
      throw new UnauthorizedException('You do not have permission to do this');
    }

    if (dto.userType) {
      this.logger.warn(
        `[SECURITY] User ${requestUserId} is trying to update userType on updateUserInviteStatus`,
      );
      throw new UnauthorizedException('You do not have permission to do this');
    }

    if (!dto.inviteAccepted) {
      throw new BadRequestException('New user invite status must be provided');
    }

    return this.updateOrganizationUser(dto);
  }

  /**
   * Removes a user from an organization.
   * Only the organization owner or the user themselves can access this endpoint.
   * @param {object }options - Options object.
   * @param {number} options.orgId - The ID of the organization.
   * @param {number} options.userId - The ID of the user to remove.
   * @param {boolean} options.requestUserId - ID from who made the request.
   * @returns {Promise<string>} - A promise that resolves to a success message.
   */
  async removeUserFromOrganization(options) {
    const { orgId, userId, requestUserId } = options;

<<<<<<< HEAD
    const { userType: requestUserType } = await this.organizationUserRepo.findOneBy({
=======
    const requestUserOrg = await this.organizationUserRepo.findOneBy({
      organization: { organizationId: orgId },
      user: { userId: requestUserId },
    });

    if (!requestUserOrg) {
      this.logger.warn(
        `User ${requestUserId} is not part of organization ${orgId}`,
      );
      throw new UnauthorizedException(
        'You are not a member of this organization',
      );
    }

    if (!requestUserOrg) {
      this.logger.warn(
        `User ${requestUserId} is not part of organization ${orgId}`,
      );
      throw new UnauthorizedException(
        'You are not a member of this organization',
      );
    }

    const requestUserType = requestUserOrg.userType;

    if (requestUserId !== userId && requestUserType !== UserType.OWNER) {
      this.logger.warn(
        `User${requestUserId} is not authorized to remove user ${userId} from organization`,
      );
      throw new UnauthorizedException(
        'You do not have permission to remove an user',
      );
    }

    const organizationUser = await this.organizationUserRepo.findOneBy({
>>>>>>> fc4f6f8a
      organization: { organizationId: orgId },
      user: { userId: requestUserId },
    });

    // Check if the user is allowed to delete
    if (requestUserId !== userId || requestUserType !== UserType.OWNER) {
      this.logger.warn(
        `[SECURITY] User ${requestUserId} is trying to remove user ${userId} from organization ${orgId}`,
      );
      throw new UnauthorizedException('You do not have permission to do this');
    }

    return this.removeOrganizationUser(orgId, userId);
  }
}<|MERGE_RESOLUTION|>--- conflicted
+++ resolved
@@ -144,26 +144,11 @@
     const organization = await this.organizationsRepo.findOneBy({
       organizationId,
     });
-<<<<<<< HEAD
-    if (organization) {
-      return this.organizationsRepo
-        .remove(organization)
-        .then(() => {
-          this.logger.log(`Organization with ID ${organizationId} successfully removed`);
-          return 'Organization sucessfully removed';
-        })
-        .catch((e) => {
-          this.logger.error(`Error removing organization with ID ${organizationId}`, e.stack);
-          throw new Error('Error deleting organization');
-        });
-    } else {
-      this.logger.warn(`Organization with ID ${organizationId} not found for removal`);
-=======
+
     if (!organization) {
       this.logger.warn(
         `Organization with ID ${organizationId} not found for removal`,
       );
->>>>>>> fc4f6f8a
       throw new NotFoundException('Organization not found');
     }
 
@@ -356,39 +341,15 @@
   async addUserToOrganization(dto: AddUserToOrganizationDto, requestUserId: number) {
     const { organizationId } = dto;
 
-<<<<<<< HEAD
     const { userType: requestUserType } = await this.organizationUserRepo.findOneBy({
       organization: { organizationId },
       user: { userId: requestUserId },
     });
-=======
-    // First check if the requesting user is in the organization
-    const requestUserOrg = await this.organizationUserRepo.findOneBy({
-      organization: { organizationId },
-      user: { userId: requestUserId },
-    });
-
-    if (!requestUserOrg) {
-      this.logger.warn(
-        `User ${requestUserId} is not part of organization ${organizationId}`,
-      );
-      throw new UnauthorizedException(
-        'You are not a member of this organization',
-      );
-    }
->>>>>>> fc4f6f8a
 
     // Check if the user is allowed to add others
     if (requestUserOrg.userType !== UserType.OWNER) {
       this.logger.warn(
-<<<<<<< HEAD
         `[SECURITY] User ${requestUserId} is trying add a new user to organization ${organizationId}.`,
-=======
-        `User ${requestUserId} is not authorized to add a new user to organization ${organizationId}.`,
-      );
-      throw new UnauthorizedException(
-        'You do not have permission to add a user',
->>>>>>> fc4f6f8a
       );
       throw new UnauthorizedException('You do not have permission to do this');
     }
@@ -503,49 +464,11 @@
   async removeUserFromOrganization(options) {
     const { orgId, userId, requestUserId } = options;
 
-<<<<<<< HEAD
     const { userType: requestUserType } = await this.organizationUserRepo.findOneBy({
-=======
-    const requestUserOrg = await this.organizationUserRepo.findOneBy({
       organization: { organizationId: orgId },
       user: { userId: requestUserId },
     });
 
-    if (!requestUserOrg) {
-      this.logger.warn(
-        `User ${requestUserId} is not part of organization ${orgId}`,
-      );
-      throw new UnauthorizedException(
-        'You are not a member of this organization',
-      );
-    }
-
-    if (!requestUserOrg) {
-      this.logger.warn(
-        `User ${requestUserId} is not part of organization ${orgId}`,
-      );
-      throw new UnauthorizedException(
-        'You are not a member of this organization',
-      );
-    }
-
-    const requestUserType = requestUserOrg.userType;
-
-    if (requestUserId !== userId && requestUserType !== UserType.OWNER) {
-      this.logger.warn(
-        `User${requestUserId} is not authorized to remove user ${userId} from organization`,
-      );
-      throw new UnauthorizedException(
-        'You do not have permission to remove an user',
-      );
-    }
-
-    const organizationUser = await this.organizationUserRepo.findOneBy({
->>>>>>> fc4f6f8a
-      organization: { organizationId: orgId },
-      user: { userId: requestUserId },
-    });
-
     // Check if the user is allowed to delete
     if (requestUserId !== userId || requestUserType !== UserType.OWNER) {
       this.logger.warn(
