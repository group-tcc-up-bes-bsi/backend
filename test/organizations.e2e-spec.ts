import { Test, TestingModule } from '@nestjs/testing';
import { INestApplication } from '@nestjs/common';
import * as request from 'supertest';
import { AppModule } from '../src/app/app.module';
import { DataSource } from 'typeorm';
import { UserEntity } from 'src/users/entities/user.entity';
import {
  OrganizationEntity,
  OrganizationType,
} from 'src/organizations/entities/organization.entity';
import {
  OrganizationUserEntity,
  UserType,
} from 'src/organizations/entities/organization-user.entity';

describe('OrganizationsController (e2e)', () => {
  let app: INestApplication;
  let db: DataSource;
  let authToken: string;
  let userIdAux: number;

  const organization = {
    organizationName: 'Test Org',
    organizationDescription: 'Test Description',
    organizationType: OrganizationType.INDIVIDUAL,
  };

  beforeAll(async () => {
    const moduleFixture: TestingModule = await Test.createTestingModule({
      imports: [AppModule],
    }).compile();

    app = moduleFixture.createNestApplication();
    await app.init();

    db = app.get(DataSource);

    await db.getRepository(OrganizationUserEntity).delete({});
    await db.getRepository(OrganizationEntity).delete({});
    await db.getRepository(UserEntity).delete({});

    const user = await db.getRepository(UserEntity).save({
      username: 'john_doe',
      password: '123',
      email: 'test@example.com',
    });

    userIdAux = user.userId;

    authToken = (
      await request(app.getHttpServer())
        .post('/auth/login')
        .send({ email: 'test@example.com', password: '123' })
    ).body.token;
  });

  afterAll(async () => {
    await app.close();
  });

  describe('Create', () => {
    it('Request without authentication', () => {
      return request(app.getHttpServer()).post('/organizations').send(organization).expect(401);
    });

    it('Organization created successfully', async () => {
      const { body } = await request(app.getHttpServer())
        .post('/organizations')
        .set('Authorization', `Bearer ${authToken}`)
        .send(organization)
        .expect(201);

      expect(body).toMatchObject({
        message: 'Organization successfully created',
        organizationId: expect.any(Number),
      });

      expect(
        await db
          .getRepository(OrganizationEntity)
          .findOneBy({ organizationId: body.organizationId }),
      ).toMatchObject({
        ...organization,
        organizationId: body.organizationId,
        organizationName: expect.any(String),
        organizationDescription: expect.any(String),
        organizationType: OrganizationType.INDIVIDUAL,
      });
    });
    it('Missing fields', async () => {
      const { body } = await request(app.getHttpServer())
        .post('/organizations')
        .set('Authorization', `Bearer ${authToken}`)
        .expect(400);

      expect(body).toMatchObject({
        message: [
          'organizationName must be a string',
          'organizationDescription must be a string',
          'organizationType must be one of the following values: Individual, Collaborative',
        ],
      });
    });
  });

  describe('Read - Get all', () => {
    it('Request without authentication', () => {
      return request(app.getHttpServer()).get('/organizations').expect(401);
    });

    it('Get all organizations', async () => {
      for (let i = 0; i < 2; i++) {
        await request(app.getHttpServer())
          .post('/organizations')
          .set('Authorization', `Bearer ${authToken}`)
          .send(organization)
          .expect(201);
      }

      await request(app.getHttpServer())
        .get('/organizations')
        .set('Authorization', `Bearer ${authToken}`)
        .expect(200)
        .expect(({ body }) => {
          body.forEach((organization) => {
            expect(organization).toMatchObject({
              ...organization,
              organizationId: expect.any(Number),
              organizationName: expect.any(String),
              organizationDescription: expect.any(String),
              organizationType: OrganizationType.INDIVIDUAL,
            });
          });
          expect(body).toHaveLength(3);
        });
    });
  });

  describe('Read - Get one', () => {
    it('Request without authentication', () => {
      return request(app.getHttpServer()).get('/organizations/1').expect(401);
    });

    it('Organization not found', () => {
      return request(app.getHttpServer())
        .get('/organizations/999')
        .set('Authorization', `Bearer ${authToken}`)
        .expect(404);
    });

    it('Get organization by ID', async () => {
      const { body } = await request(app.getHttpServer())
        .post('/organizations')
        .set('Authorization', `Bearer ${authToken}`)
        .send(organization)
        .expect(201);

      const organizationId = body.organizationId;

      await request(app.getHttpServer())
        .get(`/organizations/${organizationId}`)
        .set('Authorization', `Bearer ${authToken}`)
        .expect(200)
        .expect(({ body }) => {
          expect(body).toMatchObject({
            ...organization,
            organizationId,
            organizationName: expect.any(String),
            organizationDescription: expect.any(String),
            organizationType: OrganizationType.INDIVIDUAL,
          });
        });
    });
  });

  describe('Update', () => {
    it('Request without authentication', () => {
      return request(app.getHttpServer()).patch(`/organizations/1`).send(organization).expect(401);
    });

    it('Organization updated successfully', async () => {
      const organizationId = (
        await request(app.getHttpServer())
          .post(`/organizations`)
          .set('Authorization', `Bearer ${authToken}`)
          .send(organization)
          .expect(201)
      ).body.organizationId;

      const newOrganization = {
        organizationName: 'My organization',
        organizationDescription: 'Test Description',
        organizationType: OrganizationType.INDIVIDUAL,
      };

      await request(app.getHttpServer())
        .patch(`/organizations/${organizationId}`)
        .set('Authorization', `Bearer ${authToken}`)
        .send(newOrganization)
        .expect(200)
        .expect(({ text }) => expect(text).toBe('Organization successfully updated'));
      expect(
        await db.getRepository(OrganizationEntity).findOneBy({ organizationId }),
      ).toMatchObject({
        ...newOrganization,
        organizationId,
        organizationName: expect.any(String),
        organizationDescription: expect.any(String),
      });
    });

    it('Organization updated successfully - Only 1 param', async () => {
      const organizationId = (
        await request(app.getHttpServer())
          .post(`/organizations`)
          .set('Authorization', `Bearer ${authToken}`)
          .send(organization)
          .expect(201)
      ).body.organizationId;

      await request(app.getHttpServer())
        .patch(`/organizations/${organizationId}`)
        .set('Authorization', `Bearer ${authToken}`)
        .send({ organizationName: 'updated organization' })
        .expect(200)
        .expect(({ text }) => expect(text).toBe('Organization successfully updated'));

      expect(
        await db.getRepository(OrganizationEntity).findOneBy({ organizationId }),
      ).toMatchObject({
        ...organization,
        organizationName: 'updated organization',
        organizationId,
        organizationDescription: expect.any(String),
        organizationType: OrganizationType.INDIVIDUAL,
      });
    });

    it('Organization not found', () => {
      return request(app.getHttpServer())
        .patch('/organizations/99999')
        .set('Authorization', `Bearer ${authToken}`)
        .send(organization)
        .expect(404);
    });

    it('Invalid organization type', () => {
      return request(app.getHttpServer())
        .patch(`/organizations/1`)
        .set('Authorization', `Bearer ${authToken}`)
        .send({ organizationType: 'InvalidType' })
        .expect(400)
        .expect((res) => {
          expect(res.body.message).toContain(
            'organizationType must be one of the following values: Individual, Collaborative',
          );
        });
    });
  });

  describe('Delete', () => {
    it('Request without authentication', () => {
      return request(app.getHttpServer()).delete(`/organizations/1`).set(organization).expect(401);
    });

    it('Organization deleted successfully', async () => {
      const organizationId = (
        await request(app.getHttpServer())
          .post(`/organizations`)
          .set('Authorization', `Bearer ${authToken}`)
          .send(organization)
          .expect(201)
      ).body.organizationId;

      await request(app.getHttpServer())
        .delete(`/organizations/${organizationId}`)
        .set('Authorization', `Bearer ${authToken}`)
        .send({ organizationName: 'updated organization' })
        .expect(200)
<<<<<<< HEAD
        .expect(({ text }) => expect(text).toBe('Organization sucessfully removed'));
      expect(await db.getRepository(OrganizationEntity).findOneBy({ organizationId })).toBeNull();
=======
        .expect(({ text }) =>
          expect(text).toBe('Organization successfully removed'),
        );
      expect(
        await db
          .getRepository(OrganizationEntity)
          .findOneBy({ organizationId }),
      ).toBeNull();
>>>>>>> fc4f6f8a
    });

    it('Organization not found', () => {
      return request(app.getHttpServer())
        .delete('/organizations/99999')
        .set('Authorization', `Bearer ${authToken}`)
        .expect(404);
    });
  });

  /*Organization Users*/

  describe('Read - Get all organization users', () => {
    let organizationId: number;
    const testUsers = [
      { userType: UserType.READ, inviteAccepted: true },
      { userType: UserType.VIEWER, inviteAccepted: false },
    ];

    beforeAll(async () => {
      const org = await db.getRepository(OrganizationEntity).save({
        organizationName: 'Test Org',
        organizationDescription: 'Test Description',
        organizationType: OrganizationType.INDIVIDUAL,
      });
      organizationId = org.organizationId;

      for (const user of testUsers) {
        await db.getRepository(OrganizationUserEntity).save({
          ...user,
          user: { userId: 1 },
          organization: { organizationId },
        });
      }
    });

    it('Request without authentication', () => {
      return request(app.getHttpServer()).get(`/organizations/${organizationId}/users`).expect(401);
    });

    it('Get all organization users', async () => {
      await request(app.getHttpServer())
        .get(`/organizations/${organizationId}/users`)
        .set('Authorization', `Bearer ${authToken}`)
        .expect(200)
        .expect(({ body }) => {
          body.forEach((orgUser, index) => {
            expect(orgUser).toMatchObject({
              userType: testUsers[index].userType,
              inviteAccepted: testUsers[index].inviteAccepted,
              user: expect.any(Number),
              organization: organizationId,
              organizationUserId: expect.any(Number),
            });
          });
          expect(body).toHaveLength(testUsers.length);
        });
    });

    it('No users found for organization', async () => {
      const emptyOrg = await db.getRepository(OrganizationEntity).save({
        organizationName: 'Empty Org',
        organizationDescription: 'No users',
        organizationType: OrganizationType.INDIVIDUAL,
      });

      await request(app.getHttpServer())
        .get(`/organizations/${emptyOrg.organizationId}/users`)
        .set('Authorization', `Bearer ${authToken}`)
        .expect(404)
        .expect(({ body }) => {
          expect(body.message).toBe('No users found for this organization');
        });
    });

    it('Organization not found', () => {
      return request(app.getHttpServer())
        .get('/organizations/99999/users')
        .set('Authorization', `Bearer ${authToken}`)
        .expect(404);
    });
  });

  describe('Create Organization User', () => {
    it('Request without authentication', () => {
      const orgUserData = {
        userId: 1,
        organizationId: 1,
        userType: UserType.OWNER,
        inviteAccepted: true,
      };
      return request(app.getHttpServer())
        .post('/organizations/addUser')
        .send(orgUserData)
        .expect(401);
    });

    it('Organization user created successfully', async () => {
      const newUser = await db.getRepository(UserEntity).save({
        username: 'new_john',
        password: '1234',
        email: 'newTest@example.com',
      });

      await request(app.getHttpServer())
        .post('/organizations')
        .set('Authorization', `Bearer ${authToken}`)
        .send(organization)
        .expect(201);

      const orgUserData = {
        userId: newUser.userId,
        organizationId: 1,
        userType: UserType.OWNER,
        inviteAccepted: false,
      };

      await request(app.getHttpServer())
        .post(`/organizations/addUser`)
        .set('Authorization', `Bearer ${authToken}`)
        .send(orgUserData)
        .expect(201);

      expect(
        await db.getRepository(OrganizationUserEntity).findOne({
          where: {
            organization: { organizationId: 1 },
          },
          relations: ['organization', 'user'],
        }),
      ).toMatchObject({
        userType: orgUserData.userType,
        inviteAccepted: orgUserData.inviteAccepted,
        organization: { organizationId: 1 },
        user: { userId: expect.any(Number) },
      });
    });

    it('Missing required fields', async () => {
      const { body } = await request(app.getHttpServer())
        .post('/organizations/addUser')
        .set('Authorization', `Bearer ${authToken}`)
        .send({})
        .expect(400);

      expect(body).toMatchObject({
        message: [
          'organizationId must be a number conforming to the specified constraints',
          'userId must be a number conforming to the specified constraints',
          'userType must be one of the following values: owner, read, viewer',
        ],
      });
    });
  });

  describe('Update Organization User', () => {
    let organizationId: number;
    let organizationUserId: number;
    const testUserData = {
      userType: UserType.READ,
      inviteAccepted: true,
    };

    beforeAll(async () => {
      const org = await db.getRepository(OrganizationEntity).save({
        organizationName: 'Test Org',
        organizationDescription: 'Test Description',
        organizationType: OrganizationType.INDIVIDUAL,
      });
      organizationId = org.organizationId;

      const orgUser = await db.getRepository(OrganizationUserEntity).save({
        userType: UserType.READ,
        inviteAccepted: false,
        user: { userId: 1 },
        organization: { organizationId },
      });
      organizationUserId = orgUser.organizationUserId;
    });

    it('Request without authentication', () => {
      return request(app.getHttpServer())
        .patch(`/organizations/${organizationId}/users/${organizationUserId}`)
        .send(testUserData)
        .expect(401);
    });

    it('Organization user updated successfully', async () => {
      const updateData = {
        userType: UserType.VIEWER,
        inviteAccepted: true,
      };

      await request(app.getHttpServer())
        .patch(`/organizations/${organizationId}/users/${organizationUserId}`)
        .set('Authorization', `Bearer ${authToken}`)
        .send(updateData)
        .expect(200)
        .expect(({ text }) => expect(text).toBe('Organization user successfully updated'));

      const updated = await db.getRepository(OrganizationUserEntity).findOneBy({
        organizationUserId,
      });
      expect(updated).toMatchObject(updateData);
    });

    it('Organization user not found', () => {
      return request(app.getHttpServer())
        .patch(`/organizations/${organizationId}/users/99999`)
        .set('Authorization', `Bearer ${authToken}`)
        .send(testUserData)
        .expect(404);
    });

    it('Invalid user type', () => {
      return request(app.getHttpServer())
        .patch(`/organizations/${organizationId}/users/${organizationUserId}`)
        .set('Authorization', `Bearer ${authToken}`)
        .send({ userType: 'invalidType' })
        .expect(400)
        .expect((res) => {
          expect(res.body.message).toContain(
            'userType must be one of the following values: owner, read, viewer',
          );
        });
    });

    it('Invalid inviteAccepted type', () => {
      return request(app.getHttpServer())
        .patch(`/organizations/${organizationId}/users/${organizationUserId}`)
        .set('Authorization', `Bearer ${authToken}`)
        .send({ inviteAccepted: 'not-a-boolean' })
        .expect(400)
        .expect((res) => {
          expect(res.body.message).toContain('inviteAccepted must be a boolean value');
        });
    });
  });

  describe('Delete Organization User', () => {
    let organizationId: number;

    beforeAll(async () => {
      const org = await db.getRepository(OrganizationEntity).save({
        organizationName: 'Test Org',
        organizationDescription: 'Test Description',
        organizationType: OrganizationType.INDIVIDUAL,
      });
      organizationId = org.organizationId;

      await db.getRepository(OrganizationUserEntity).save({
        user: { userId: userIdAux },
        organization: { organizationId },
        userType: UserType.OWNER,
        inviteAccepted: true,
      });
    });

    it('Request without authentication', () => {
      return request(app.getHttpServer())
        .delete(`/organizations/removeUser/${organizationId}/${userIdAux}`)
        .expect(401);
    });

    it('Organization user deleted successfully', async () => {
      const userToDelete = await db.getRepository(UserEntity).save({
        username: 'user_to_delete',
        email: 'delete@test.com',
        password: '123',
      });

      await db.getRepository(OrganizationUserEntity).save({
        user: { userId: userToDelete.userId },
        organization: { organizationId },
        userType: UserType.READ,
        inviteAccepted: true,
      });

      await request(app.getHttpServer())
        .delete(
          `/organizations/removeUser/${organizationId}/${userToDelete.userId}`,
        )
        .set('Authorization', `Bearer ${authToken}`)
        .expect(200)
<<<<<<< HEAD
        .expect(({ text }) => expect(text).toBe('Organization user successfully removed'));

      expect(
        await db.getRepository(OrganizationUserEntity).findOneBy({ organizationUserId }),
      ).toBeNull();
=======
        .expect(({ text }) => {
          expect(text).toBe('User successfully removed from organization');
        });

      const deletedUser = await db
        .getRepository(OrganizationUserEntity)
        .findOne({
          where: {
            user: { userId: userToDelete.userId },
            organization: { organizationId },
          },
        });
      expect(deletedUser).toBeNull();
>>>>>>> fc4f6f8a
    });

    it('Organization user not found', () => {
      return request(app.getHttpServer())
        .delete(`/organizations/removeUser/${organizationId}/99999`)
        .set('Authorization', `Bearer ${authToken}`)
        .expect(404);
    });

    it('Cannot delete with invalid organization ID', () => {
      return request(app.getHttpServer())
        .delete(`/organizations/removeUser/99999/${userIdAux}`)
        .set('Authorization', `Bearer ${authToken}`)
        .expect(401);
    });

    it('User not in organization cannot remove others', async () => {
      const userOutSider = await db.getRepository(UserEntity).save({
        username: 'outsider',
        email: 'outsider@test.com',
        password: '123456',
      });
      const outsiderToken = (
        await request(app.getHttpServer())
          .post('/auth/login')
          .send({ email: 'outsider@test.com', password: '123456' })
      ).body.token;
      request(app.getHttpServer())
        .delete(
          `/organizations/removeUser/${organizationId}/${userOutSider.userId}`,
        )
        .set('Authorization', `Bearer ${outsiderToken}`)
        .expect(401)
        .expect((res) => {
          expect(res.body.message).toMatch(/not a member|permission/gi);
        });
    });
  });
});<|MERGE_RESOLUTION|>--- conflicted
+++ resolved
@@ -277,10 +277,6 @@
         .set('Authorization', `Bearer ${authToken}`)
         .send({ organizationName: 'updated organization' })
         .expect(200)
-<<<<<<< HEAD
-        .expect(({ text }) => expect(text).toBe('Organization sucessfully removed'));
-      expect(await db.getRepository(OrganizationEntity).findOneBy({ organizationId })).toBeNull();
-=======
         .expect(({ text }) =>
           expect(text).toBe('Organization successfully removed'),
         );
@@ -289,7 +285,6 @@
           .getRepository(OrganizationEntity)
           .findOneBy({ organizationId }),
       ).toBeNull();
->>>>>>> fc4f6f8a
     });
 
     it('Organization not found', () => {
@@ -574,13 +569,6 @@
         )
         .set('Authorization', `Bearer ${authToken}`)
         .expect(200)
-<<<<<<< HEAD
-        .expect(({ text }) => expect(text).toBe('Organization user successfully removed'));
-
-      expect(
-        await db.getRepository(OrganizationUserEntity).findOneBy({ organizationUserId }),
-      ).toBeNull();
-=======
         .expect(({ text }) => {
           expect(text).toBe('User successfully removed from organization');
         });
@@ -594,7 +582,6 @@
           },
         });
       expect(deletedUser).toBeNull();
->>>>>>> fc4f6f8a
     });
 
     it('Organization user not found', () => {
